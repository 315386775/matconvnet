--- conflicted
+++ resolved
@@ -345,14 +345,11 @@
   mk = {'name': layer.name}
   # ~~~~~~~~~~~~~~~~~~~~~~~~~~~~~~~~~~~~~~~~~~~~~~~~~~~~~~~~~~~~~~~~~~
   if ltype == 'conv':
-<<<<<<< HEAD
+    # using an object array for the withgs prevents odd implicit reshapeing later
     if len(inputs) > 1:
       sys.exit('Invalid number of inputs')
     layer_input_size = input_sizes[0]
     
-=======
-    # using an object array for the withgs prevents odd implicit reshapeing later
->>>>>>> b7dd9c96
     mk['type'] = 'conv'
     mk['weights'] = np.empty([1,2],dtype='object')
     if hasattr(layer, 'convolution_param'): param = layer.convolution_param
@@ -576,8 +573,4 @@
   'normalization': mkn,
   'classes': classes}
 
-<<<<<<< HEAD
-scipy.io.savemat(args.output, mnet, oned_as='column')
-=======
-scipy.io.savemat(args.output, mnet, oned_as='row')
->>>>>>> b7dd9c96
+scipy.io.savemat(args.output, mnet, oned_as='row')